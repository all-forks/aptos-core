// Copyright (c) Aptos
// SPDX-License-Identifier: Apache-2.0

use crate::executor::MVHashMapView;
<<<<<<< HEAD
use aptos_aggregator::delta_change_set::DeltaOp;
use aptos_types::{
    access_path::AccessPath, state_store::state_key::StateKey, write_set::DeserializeU128,
=======
use aptos_types::{
    access_path::AccessPath, state_store::state_key::StateKey, write_set::TransactionWrite,
>>>>>>> 80f0da43
};
use std::{fmt::Debug, hash::Hash};

/// The execution result of a transaction
#[derive(Debug)]
pub enum ExecutionStatus<T, E> {
    /// Transaction was executed successfully.
    Success(T),
    /// Transaction hit a none recoverable error during execution, halt the execution and propagate
    /// the error back to the caller.
    Abort(E),
    /// Transaction was executed successfully, but will skip the execution of the trailing
    /// transactions in the list
    SkipRest(T),
}

pub trait ModulePath {
    fn module_path(&self) -> Option<AccessPath>;
}

impl ModulePath for StateKey {
    fn module_path(&self) -> Option<AccessPath> {
        if let StateKey::AccessPath(ap) = self {
            if ap.is_code() {
                return Some(ap.clone());
            }
        }
        None
    }
}

/// Trait that defines a transaction that could be parallel executed by the scheduler. Each
/// transaction will write to a key value storage as their side effect.
pub trait Transaction: Sync + Send + 'static {
    type Key: PartialOrd + Send + Sync + Clone + Hash + Eq + ModulePath;
<<<<<<< HEAD
    type Value: DeserializeU128 + Send + Sync;
=======
    type Value: Send + Sync + TransactionWrite;
>>>>>>> 80f0da43
}

/// Inference result of a transaction.
pub struct Accesses<K> {
    pub keys_read: Vec<K>,
    pub keys_written: Vec<K>,
}

/// Trait for single threaded transaction executor.
// TODO: Sync should not be required. Sync is only introduced because this trait occurs as a phantom type of executor struct.
pub trait ExecutorTask: Sync {
    /// Type of transaction and its associated key and value.
    type T: Transaction;

    /// The output of a transaction. This should contain the side effect of this transaction.
    type Output: TransactionOutput<T = Self::T> + 'static;

    /// Type of error when the executor failed to process a transaction and needs to abort.
    type Error: Clone + Send + Sync + 'static;

    /// Type to intialize the single thread transaction executor. Copy and Sync are required because
    /// we will create an instance of executor on each individual thread.
    type Argument: Sync + Copy;

    /// Create an instance of the transaction executor.
    fn init(args: Self::Argument) -> Self;

    /// Execute one single transaction given the view of the current state.
    fn execute_transaction(
        &self,
        view: &MVHashMapView<<Self::T as Transaction>::Key, <Self::T as Transaction>::Value>,
        txn: &Self::T,
    ) -> ExecutionStatus<Self::Output, Self::Error>;
}

/// Trait for execution result of a transaction.
pub trait TransactionOutput: Send + Sync {
    /// Type of transaction and its associated key and value.
    type T: Transaction;

    /// Get the writes of a transaction from its output.
    fn get_writes(
        &self,
    ) -> Vec<(
        <Self::T as Transaction>::Key,
        <Self::T as Transaction>::Value,
    )>;

    /// Get the deltas of a transaction from its output.
    fn get_deltas(&self) -> Vec<(<Self::T as Transaction>::Key, DeltaOp)>;

    /// Execution output for transactions that comes after SkipRest signal.
    fn skip_output() -> Self;
}<|MERGE_RESOLUTION|>--- conflicted
+++ resolved
@@ -2,14 +2,8 @@
 // SPDX-License-Identifier: Apache-2.0
 
 use crate::executor::MVHashMapView;
-<<<<<<< HEAD
-use aptos_aggregator::delta_change_set::DeltaOp;
-use aptos_types::{
-    access_path::AccessPath, state_store::state_key::StateKey, write_set::DeserializeU128,
-=======
 use aptos_types::{
     access_path::AccessPath, state_store::state_key::StateKey, write_set::TransactionWrite,
->>>>>>> 80f0da43
 };
 use std::{fmt::Debug, hash::Hash};
 
@@ -45,11 +39,7 @@
 /// transaction will write to a key value storage as their side effect.
 pub trait Transaction: Sync + Send + 'static {
     type Key: PartialOrd + Send + Sync + Clone + Hash + Eq + ModulePath;
-<<<<<<< HEAD
-    type Value: DeserializeU128 + Send + Sync;
-=======
     type Value: Send + Sync + TransactionWrite;
->>>>>>> 80f0da43
 }
 
 /// Inference result of a transaction.
